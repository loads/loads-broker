"""Broker Orchestration

The Broker is responsible for:

* Coordinating runs
* Ensuring run transitions
* Providing a rudimentary public API for use by the CLI/Web clients

"""
import os
import time
from collections import namedtuple
from datetime import datetime
from functools import partial

from tornado import gen

from loadsbroker import logger, aws
from loadsbroker.api import _DEFAULTS
from loadsbroker.db import (
    Database,
    Run,
    Strategy,
    ContainerSet,
    RUNNING,
    TERMINATING,
    COMPLETED,
    status_to_text,
)


class Broker:
    def __init__(self, io_loop, sqluri, ssh_key, ssh_username, aws_port=None,
                 aws_owner_id="595879546273", aws_use_filters=True):
        self.loop = io_loop
        user_data = _DEFAULTS["user_data"]
        if user_data is not None and os.path.exists(user_data):
            with open(user_data) as f:
                user_data = f.read()

        self.pool = aws.EC2Pool("1234", user_data=user_data,
                                io_loop=self.loop, port=aws_port,
                                owner_id=aws_owner_id,
                                use_filters=aws_use_filters,
                                ssh_keyfile=ssh_key)

        self.db = Database(sqluri, echo=True)
        self.sqluri = sqluri
        self.ssh_key = ssh_key
        self.ssh_username = ssh_username

        # Run managers keyed by uuid
        self._runs = {}

<<<<<<< HEAD
    def shutdown(self):
        self.pool.shutdown()
=======
        self._print_status()

    @gen.coroutine
    def _print_status(self):
        while True:
            if not len(self._runs):
                logger.debug("Status: No runs in progress.")
            for uuid, mgr in self._runs.items():
                run = mgr.run
                logger.debug("Run state for %s: %s - %s", run.uuid,
                             status_to_text(mgr.state), mgr.state_description)
            yield gen.Task(self.loop.add_timeout, time.time() + 10)
>>>>>>> cdc1d123

    def get_runs(self):
        # XXX filters, batching
        runs = self.db.session().query(Run).all()
        return [run.json() for run in runs]

    @gen.coroutine
    def _test(self, session, mgr, future):
        try:
            response = yield future
            logger.debug("Got response of: %s", response)
        except:
            logger.error("Got an exception", exc_info=True)

<<<<<<< HEAD
        # return the instances to the pool
        yield self.pool.release_instances(collection)

        # reap the pool
        logger.debug("Reaping instances...")
        yield self.pool.reap_instances()
        logger.debug("Finished terminating.")

        # mark the state in the DB
        run.state = COMPLETED
        session.commit()
        logger.debug("Finished test run, all cleaned up.")
=======
        # logger.debug("Reaping the pool")
        # yield self.pool.reap_instances()
        # logger.debug("Finished terminating.")
>>>>>>> cdc1d123

    def run_test(self, **options):
        session = self.db.session()
        curl = "https://s3.amazonaws.com/loads-images/simpletest-dev.tar.gz"

        strategy = session.query(Strategy).filter_by(name='strategic!').first()
        if not strategy:
            # the first thing to do is to create a container set and a strategy
            cs = ContainerSet(
                name='yeah',
                instance_count=1,
                container_name="bbangert/simpletest:dev",
                container_url=curl)
            strategy = Strategy(
                name='strategic!',
                container_sets=[cs])
            session.add(strategy)
            session.commit()

        # now we can start a new run
        mgr, future = RunManager.new_run(session, self.pool,
                                         self.loop, 'strategic!')

        callback = partial(self._test, session, mgr)
        future.add_done_callback(callback)
        self._runs[mgr.run.uuid] = mgr
        return mgr.run.uuid


class ContainerSetLink(namedtuple('ContainerSetLink',
                                  'running meta collection')):
    """Named tuple that links a EC2Collection to the metadata
    describing its container running info and the running db instance
    of it."""


class RunManager:
    """Manages the life-cycle of a load run.

    """
    def __init__(self, db_session, pool, io_loop, run):
        self.run = run
        self._db_session = db_session
        self._pool = pool
        self._loop = io_loop
        self._set_links = []
        self.abort = False
        self.state_description = ""
        # XXX see what should be this time
        self.sleep_time = .1

    @classmethod
    def new_run(cls, db_session, pool, io_loop, strategy_name):
        """Create a new run manager for the given strategy name

        This creates a new run for this strategy and initializes it.

        :param db_session: SQLAlchemy database session
        :param pool: AWS EC2Pool instance to allocate from
        :param io_loop: A tornado io loop
        :param strategy_name: The strategy name to use for this run

        :returns: New RunManager in the process of being initialized,
                  along with a future tracking the run.

        """
        # Create the run for this manager
        run = Run.new_run(db_session, strategy_name)
        db_session.add(run)
        db_session.commit()

        run_manager = cls(db_session, pool, io_loop, run)
        future = run_manager.start()
        return run_manager, future

    @classmethod
    def recover_run(cls, run_uuid):
        """Given a run uuid, fully reconstruct the run manager state"""
        pass

    @property
    def uuid(self):
        return self.run.uuid

    @property
    def state(self):
        return self.run.state

    @gen.coroutine
    def _get_container_sets(self):
        """Request all the container sets instances needed from the pool

        This is a separate method as both the recover run and new run
        will need to run this identically.

        """
        csets = self.run.strategy.container_sets
        collections = yield [
            self._pool.request_instances(self.run.uuid, c.uuid,
                                         count=c.instance_count,
                                         inst_type=c.instance_type,
                                         region=c.instance_region)
            for c in csets]

        try:
            # Setup the collection lookup info
            coll_by_uuid = {x.uuid: x for x in csets}
            running_by_uuid = {x.container_set.uuid: x
                               for x in self.run.running_container_sets}
            for coll in collections:
                meta = coll_by_uuid[coll.uuid]
                running = running_by_uuid[coll.uuid]
                setlink = ContainerSetLink(running, meta, coll)
                self._set_links.append(setlink)

                # Setup the container info
                coll.set_container(meta.container_name,
                                   meta.container_url,
                                   env_data=meta.environment_data,
                                   command_args=meta.additional_command_args)
        except Exception:
            # Ensure we return collections if something bad happened
            logger.error("Got an exception in runner, returning instances",
                         exc_info=True)

            try:
                yield [self._pool.return_instances(x) for x in collections]
            except:
                logger.error("Wat? Got an error returning instances.",
                             exc_info=True)

            # Clear out the setlinks to make sure they aren't cleaned up
            # again
            self._set_links = []

    @gen.coroutine
    def cleanup(self):
        # Ensure we always release the collections we used
        logger.debug("Returning collections")
        try:
            yield [self._pool.return_instances(x.collection)
                   for x in self._set_links]
        except Exception:
            logger.error("Embarassing, error returning instances.",
                         exc_info=True)

        self._set_links = []

    @gen.coroutine
    def start(self):
        """Fully manage a complete run

        This doesn't return until the run is complete. A reference
        should be held so that the run state can be checked on as
        needed while this is running. This method chains to all the
        individual portions of a run.

        """
        try:
            # Initialize the run
            yield self._initialize()

            # Start and manage the run
            yield self._run()

            # Terminate the run
            yield self._shutdown()
        finally:
            yield self.cleanup()

        return True

    @gen.coroutine
    def _initialize(self):
        # Initialize all the collections, this needs to always be done
        # just in case we're recovering
        yield self._get_container_sets()

        # Skip if we're running
        if self.state == RUNNING:
            return

        # Wait for docker on all the collections to come up
        self.state_description = "Waiting for docker"
        yield [x.collection.wait_for_docker() for x in self._set_links]

        # Pull the appropriate container for every collection
        self.state_description = "Pulling container images"
        yield [x.collection.load_container() for x in self._set_links]
        self.state_description = ""

        self.run.state = RUNNING
        self.run.started_at = datetime.utcnow()
        self._db_session.commit()

    @gen.coroutine
    def _run(self):
        # Skip if we're not running
        if self.state != RUNNING:
            return

        # We're not done until every collection has been run, and is now
        # done
        while True:
            if self.abort:
                break

            # First, only consider collections not completed
            running_collections = [x for x in self._set_links
                                   if not x.running.completed_at]

            # See which are done, and ensure they get shut-down
            dones = yield [self.collection_is_done(x)
                           for x in running_collections]

            # Send shutdown to all finished collections, we're not going
            # to wait on these futures, they will save when they complete
            for done, setlink in zip(dones, self._set_links):
                if not done:
                    continue

                def save_completed(fut):
                    setlink.running.completed_at = datetime.utcnow()
                    self._db_session.commit()
                    try:
                        fut.result()
                    except:
                        logger.error("Exception in shutdown.", exc_info=True)

                future = setlink.collection.shutdown()
                future.add_done_callback(save_completed)

            # If they're all done and have all been started (ie, maybe there
            # were gaps in the container sets on purpose)
            all_started = all([x.collection.started
                               for x in running_collections])
            if all(dones) and all_started:
                break

            # Not every collection has been started, check to see which
            # ones should be started and start them, then sleep
            starts = yield [self.collection_should_start(x)
                            for x in self._set_links]

            for start, setlink in zip(starts, self._set_links):
                if not start:
                    continue

                def save_started(fut):
                    setlink.running.started_at = datetime.utcnow()
                    self._db_session.commit()
                    try:
                        fut.result()
                    except:
                        logger.error("Exception starting.", exc_info=True)

                future = setlink.collection.start()
                future.add_done_callback(save_started)

            # Now we sleep for a bit
            yield gen.Task(self._loop.add_timeout, time.time() +
                           self.sleep_time)

        # We're done running, time to terminate
        self.run.state = TERMINATING
        self.run.completed_at = datetime.utcnow()
        self._db_session.commit()

    @gen.coroutine
    def _shutdown(self):
        # If we aren't terminating, we shouldn't have been called
        if self.state != TERMINATING:
            return

        # Tell all the collections to shutdown
        yield [x.collection.shutdown() for x in self._set_links]
        self.run.state = COMPLETED
        self._db_session.commit()

    @gen.coroutine
    def collection_is_done(self, setlink):
        """Given a ContainerSetLink, determine
        if the collection has finished or should be terminated."""
        # If the collection has no instances running the container, its done
        instances_running = yield setlink.collection.is_running()
        if not instances_running:
            return True

        # If we haven't been started, we can't be done
        if not setlink.running.started_at:
            return False

        # Otherwise return whether we should be stopped
        return setlink.running.should_stop()

    @gen.coroutine
    def collection_should_start(self, setlink):
        """Given a ContainerSetLink, determine
        if the collection should be started."""
        # If the collection is already running, this is a moot point since
        # we can't start it again
        if setlink.collection.started:
            return False

        # If we've waited longer than the delay
        return setlink.running.should_start()<|MERGE_RESOLUTION|>--- conflicted
+++ resolved
@@ -52,10 +52,8 @@
         # Run managers keyed by uuid
         self._runs = {}
 
-<<<<<<< HEAD
     def shutdown(self):
         self.pool.shutdown()
-=======
         self._print_status()
 
     @gen.coroutine
@@ -68,7 +66,6 @@
                 logger.debug("Run state for %s: %s - %s", run.uuid,
                              status_to_text(mgr.state), mgr.state_description)
             yield gen.Task(self.loop.add_timeout, time.time() + 10)
->>>>>>> cdc1d123
 
     def get_runs(self):
         # XXX filters, batching
@@ -83,24 +80,9 @@
         except:
             logger.error("Got an exception", exc_info=True)
 
-<<<<<<< HEAD
-        # return the instances to the pool
-        yield self.pool.release_instances(collection)
-
-        # reap the pool
-        logger.debug("Reaping instances...")
-        yield self.pool.reap_instances()
-        logger.debug("Finished terminating.")
-
-        # mark the state in the DB
-        run.state = COMPLETED
-        session.commit()
-        logger.debug("Finished test run, all cleaned up.")
-=======
         # logger.debug("Reaping the pool")
         # yield self.pool.reap_instances()
         # logger.debug("Finished terminating.")
->>>>>>> cdc1d123
 
     def run_test(self, **options):
         session = self.db.session()
