--- conflicted
+++ resolved
@@ -316,71 +316,6 @@
             Base.metadata.create_all(self.engine)
 
 
-<<<<<<< HEAD
-def setup_database(session, **options):
-    # loading all options
-    curl = ""
-    image_url = options.get('image_url', curl)
-    instance_count = options.get('nodes', 1)
-    image_name = options.get('image_name', "kitcambridge/pushtest:latest")
-    strategy_name = options.get('strategy_name', 'strategic!')
-    cset_name = options.get('cset_name', 'MyContainerSet')
-
-    strategy = session.query(Strategy).filter_by(
-        name=strategy_name).first()
-
-    tc_environ = {
-        "PUSH_TEST_MAX_CONNS": 10000,
-        "PUSH_TEST_ADDR": "ws://testcluster.mozilla.org:8090",
-        "PUSH_TEST_STATS_ADDR": "$STATSD_HOST:$STATSD_PORT"
-    }
-
-    service_environ = {
-        "PUSHGO_METRICS_STATSD_HOST": "$STATSD_HOST:$STATSD_PORT",
-        "PUSHGO_DISCOVERY_TYPE": "etcd",
-        "PUSHGO_DISCOVERY_SERVERS":
-        "http://internal-loads-test-EtcdELB-I7U9KLC25MS9-1217877132.us-east-1.elb.amazonaws.com:4001",
-        "PUSHGO_DISCOVERY_DIR": "test-$RUN_ID",
-        "PUSHGO_DEFAULT_RESOLVE_HOST": "false",
-        "PUSHGO_DEFAULT_CURRENT_HOST": "testcluster.mozilla.org",
-        "PUSHGO_ROUTER_DEFAULT_HOST": "$PRIVATE_IP",
-        "PUSHGO_LOGGING_TYPE": "file",
-        "PUSHGO_LOGGING_PATH": "/var/log/pushgo.log",
-        "PUSHGO_LOGGING_FORMAT": "protobuf",
-        "PUSHGO_LOGGING_FILTER": 5
-    }
-
-    if not strategy:
-        # Add the test cluster service
-        service = ContainerSet(name="Test Cluster",
-                               instance_count=5,
-                               instance_region="us-east-1",
-                               instance_type="m3.medium",
-                               run_max_time=60,
-                               container_name="bbangert/pushgo:1.4rc2",
-                               container_url="https://s3.amazonaws.com/loads-docker-images/pushgo-1.4rc2.tar.bz2",
-                               environment_data=dict2str(service_environ),
-                               dns_name="testcluster.mozilla.org",
-                               port_mapping="8080:8090,8081:8081,3000:3000",
-                               volume_mapping="/var/log:/var/log/$RUN_ID:rw",
-                               docker_series="pushgo",
-                               )
-
-        # Setup the test containers
-        tc = ContainerSet(name=cset_name,
-                          instance_count=instance_count,
-                          instance_region="us-east-1",
-                          run_max_time=45,
-                          run_delay=10,
-                          container_name=image_name,
-                          container_url=image_url,
-                          environment_data=dict2str(tc_environ),
-                          docker_series="push_tester")
-
-        strategy = Strategy(name=strategy_name, container_sets=[service, tc])
-        session.add(strategy)
-        session.commit()
-=======
 def setup_database(session, db_file):
     logger.debug("Verifying database setup.")
     with open(db_file) as fp:
@@ -410,5 +345,4 @@
         session.commit()
 
         logger.debug("Added strategy: %s, UUID: %s", st["name"], strategy.uuid)
-    logger.debug("Finished database setup.")
->>>>>>> 1d68b214
+    logger.debug("Finished database setup.")